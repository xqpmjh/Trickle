--- conflicted
+++ resolved
@@ -8,7 +8,7 @@
 local cjson                 = require "cjson"
 local dict                  = require "lib.dict"
 local g                     = require "lib.g"
-local dns                  = require "lib.dns"
+
 local io                    = io
 local string                = string
 local type                  = type
@@ -52,25 +52,15 @@
     if type(host) == 'string' then
         -- check if host is a "real" host address
         if not host:match("(%d+)%.(%d+)%.(%d+)%.(%d+)") then
-			
+
             -- try get cache
             local etchosts
             local dkey = self.LCACHE_HOSTS_KEY
             local lcache = self:_getDict('lcache')
             if lcache then
-<<<<<<< HEAD
-                if ngx.var.arg_dy == 'chost' then
-                    lcache:delete(dkey)
-                else
-                    etchosts = lcache:get(dkey)
-                    if not g.empty(etchosts) then
-                        etchosts = cjson.decode(etchosts)
-                    end
-=======
                 etchosts = lcache:get(dkey)
                 if not g.empty(etchosts) then
                     etchosts = cjson.decode(etchosts)
->>>>>>> 59952ee5
                 end
             end
 
@@ -90,15 +80,13 @@
                     lcache:set(self.LCACHE_HOSTS_KEY, cjson.encode(etchosts), self.LCACHE_HOSTS_EXPIRES)
                 end
             end
-			
+
             -- try find host/ip matches
-            if type(etchosts) == 'table' then			
+            if type(etchosts) == 'table' then
                 local hit = false
-                for _, line in ipairs(etchosts) do	
-					--not string.find(line, '#') 被注释了不该获取
-                    if string.find(line, host) and  not string.find(line, '#') then
-                       
-						local h = g.explode("%S+", line)
+                for _, line in ipairs(etchosts) do
+                    if string.find(line, host) then
+                        local h = g.explode("%S+", line)
                         if type(h) == 'table' and h[1] then
                             rs = h[1]
                             hit = true
@@ -106,10 +94,8 @@
                         break
                     end
                 end
-                if not hit then				
-					local dns = dns:new()
-					rs = dns:parse(host)
-                    --log('missing host: ' .. host .. ' in ' .. hostfile)
+                if not hit then
+                    log('missing host: ' .. host .. ' in ' .. hostfile)
                 end
             end
 
